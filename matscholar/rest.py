import requests
import json
import warnings
from os import environ

"""
This module provides classes to interface with the MatScholar REST
API.

To make use of the MatScholar API, you need to obtain an API key by 
contacting John Dagdelen at jdagdelen@berkeley.edu.
"""

__author__ = "John Dagdelen"
__credits__ = "Leigh Weston, Amalie Trewartha, Vahe Tshitoyan, Alex Dunn"
__copyright__ = "Copyright 2018, Materials Intelligence"
__version__ = "0.1"
__maintainer__ = "John Dagdelen"
__email__ = "jdagdelen@berkeley.edu"
__date__ = "October 3, 2018"


class Rester(object):
    """
    A class to conveniently interface with the Mastract REST interface.
    The recommended way to use MatstractRester is with the "with" context
    manager to ensure that sessions are properly closed after usage::

        with MatstractRester("API_KEY") as m:
            do_something

    MatstractRester uses the "requests" package, which provides for HTTP connection
    pooling. All connections are made via https for security.

    Args:
        api_key (str): A String API key for accessing the MaterialsProject
            REST interface. Please obtain your API key by emailing
            John Dagdelen at jdagdelen@berkeley.edu. If this is None,
            the code will check if there is a "MATSTRACT_API_KEY" environment variable.
            If so, it will use that environment variable. This makes
            easier for heavy users to simply add this environment variable to
            their setups and MatstractRester can then be called without any arguments.
        endpoint (str): Url of endpoint to access the Matstract REST
            interface. Defaults to the standard address, but can be changed to other
            urls implementing a similar interface.
    """

    def __init__(self, api_key=None, endpoint=None):
        self.api_key = api_key if api_key else environ.get('MATERIALS_SCHOLAR_API_KEY', None)
        if not self.api_key:
            raise MatScholarRestError(
                "Please specify an API key or request one through the "
                "Matscholar team."
            )

        if endpoint:
            self.preamble = endpoint
        else:
            self.preamble = environ.get('MATERIALS_SCHOLAR_ENDPOINT', None)
            if not self.preamble:
                self.preamble = "https://api.matscholar.com"

        self.session = requests.Session()
        self.session.headers = {"x-api-key": self.api_key}

    def __enter__(self):
        """
        Support for "with" context.
        """
        return self

    def __exit__(self, exc_type, exc_val, exc_tb):
        """
        Support for "with" context.
        """
        self.session.close()

    def _make_request(self, sub_url, payload=None, method="GET"):
        response = None
        url = self.preamble + sub_url
        try:
            if method == "POST":
                response = self.session.post(url, json=payload, verify=True)
            else:
                response = self.session.get(url, params=payload, verify=True)

            if response.status_code in [200, 400]:
                data = json.loads(response.text)
                if isinstance(data, dict):
                    if data.get("warning"):
                        warnings.warn(data["warning"])
                    return data
                return data
            else:
                raise MatScholarRestError(response)

        except Exception as ex:
            msg = "{}. Content: {}".format(str(ex), response.content) \
                if hasattr(response, "content") else str(ex)
            raise MatScholarRestError(msg)

    def __search(self, group_by, entities, text=None, elements=None, top_k=10):
        method = "POST"
        sub_url = "/search/"
        query = {'entities': entities, 'group_by': group_by, 'limit': top_k}
        if text:
            query['text'] = text
        if elements:
            query['elements'] = elements

        return self._make_request(sub_url, payload=query, method=method)

    def abstracts_search(self, entities, text=None, elements=None, top_k=10):
        """
        Search for abstracts by entities and text filters.

        Args:

            entities: dict of entity lists (list of str) to filter by. Keys are
              singular snake case for each of the entity types (material,
              property, descriptor, application, synthesis_method,
              structure_phase_label, characterization_method)

            text: english text, which gets searched on via Elasticsearch.

            elements: string or list of strings; filter by elements in materials

            top_k: (int or None) if int, specifies the number of matches to
                return; if None, returns all matches.

        Returns:
            List of entries (dictionaries) with abstracts, entities, and metadata.
        """

        method = "POST"
        sub_url = "/entries/"
        query = {'query': {'entities': entities, 'text': text},
                 'limit': top_k}

        return self._make_request(sub_url, payload=query, method=method)

<<<<<<< HEAD
    # todo: NOT SUPPORTED
    # def materials_search(self, entities, text=None, elements=None, top_k=10):
    #     """
    #     Search for materials
    #
    #     Args:
    #
    #         entities: dict of entity lists (list of str) to filter by. Keys are
    #           singular snake case for each of the entity types (material,
    #           property, descriptor, application, synthesis_method,
    #           structure_phase_label, characterization_method)
    #
    #         text: english text, which gets searched on via Elasticsearch.
    #
    #         elements: string or list of strings; filter by elements in materials
    #
    #         top_k: (int or None) if int, specifies the number of matches to
    #             return; if None, returns all matches.
    #
    #     Returns:
    #         List of entries (dictionaries) with abstracts, entities, and metadata.
    #     """
    #
    #     method = "POST"
    #     sub_url = "/materials"
    #     query = {'query': {'entities': entities, 'text': text},
    #              'limit': top_k}
    #
    #     return self._make_request(sub_url, payload=query, method=method)

    # todo: NOT SUPPORTED
    # def entities_search(self, entities, text=None, elements=None, top_k=10):
    #
    #     method = "POST"
    #     sub_url = "/entities/"
    #     query = {'query': {'entities': entities, 'text': text},
    #              'limit': top_k}
    #
    #     return self._make_request(sub_url, payload=query, method=method)

    # todo: NOT SUPPORTED
    # def dois_search(self, entities, text=None, elements=None, top_k=None):
    #     """
    #     Search for dois
    #
    #     Args:
    #
    #         entities: dict of entity lists (list of str) to filter by. Keys are
    #           singular snake case for each of the entity types (material,
    #           property, descriptor, application, synthesis_method,
    #           structure_phase_label, characterization_method)
    #
    #         text: english text, which gets searched on via Elasticsearch.
    #
    #         elements: string or list of strings; filter by elements in materials
    #
    #         top_k: (int or None) if int, specifies the number of matches to
    #             return; if None, returns all matches.
    #
    #     Returns:
    #         List of of dois matching criteria.
    #
    #     """
    #
    #     method = "POST"
    #     sub_url = "/entities/dois"
    #     query = {'query': {'entities': entities, 'text': text},
    #              'limit': top_k}
    #
    #     return self._make_request(sub_url, payload=query, method=method)

    # todo: NOT SUPPORTED
    # def close_words(self, positive, negative=None, ignore_missing=True, top_k=10):
    #     """
    #     Given input strings or lists of positive and negative words / phrases, returns a list of most similar words /
    #     phrases according to cosine similarity
    #
    #     Args:
    #         positive: a string or a list of strings used as positive contributions to the cumulative embedding
    #         negative: a string or a list of strings used as negative contributions to the cumulative embedding
    #         ignore_missing: number of top results to return (10 by default)
    #         top_k: a dictionary with the following keys ["close_words", "scores", "positive", "negative",
    #                                                                 "original_negative", "original_positive"]
    #
    #     Returns:
    #         A list of similar words to the provided wordphrase expression.
    #     """
    #
    #     if not isinstance(positive, list):
    #         positive = [positive]
    #     if negative and not isinstance(negative, list):
    #         negative = [negative]
    #
    #     method = "GET"
    #     sub_url = '/embeddings/close_words/{}'.format(",".join(positive))
    #     payload = {'top_k': top_k, 'negative': ",".join(
    #         negative) if negative else None, 'ignore_missing': ignore_missing}
    #
    #     return self._make_request(sub_url, payload=payload, method=method)

    # todo: NOT SUPPORTED
    # def get_embedding(self, wordphrase, ignore_missing=True):
    #     """
    #     Returns the embedding(s) for the supplied wordphrase. If the wordphrase
    #     is a string, returns a single embedding vector as a list. If the
    #     wordphrase is a list of string, returns a matrix with each row
    #     corresponding to a single (potentially cumulative) embedding. If the
    #     words (after pre-processing) do not have embeddings and ignore_missing
    #     is set to True, a list of all 0s is returned
    #
    #     Args:
    #         wordphrase: a string or a list of strings
    #
    #         ignore_missing: if True, will ignore missing words,
    #           otherwise will guess embeddings based on string similarity
    #
    #     Returns:
    #
    #         a dictionary with following keys ["original_wordphrases",
    #           "processed_wordphrases", "embeddings"]
    #
    #     """
    #
    #     if isinstance(wordphrase, list):
    #         method = "POST"
    #         sub_url = '/embeddings'
    #         payload = {
    #             'wordphrases': wordphrase,
    #             'ignore_missing': ignore_missing
    #         }
    #     else:
    #         method = "GET"
    #         sub_url = '/embeddings/{}'.format(wordphrase)
    #         payload = {
    #             'ignore_missing': ignore_missing
    #         }
    #
    #     return self._make_request(sub_url, payload=payload, method=method)

    # todo: NOT SUPPORTED
    # def get_ner_tags(self, document, concatenate=True, normalize=False):
    #     """
    #     Performs Named Entity Recognition on a document, labeling words that fall
    #       into the 7 Matscholar entity types: material, property, application,
    #       descriptor, structure/phase label, characterization method, and synthesis
    #       method.
    #
    #     Args:
    #
    #         document: str
    #
    #         concatenate: bool, set to True if you want concurrent entities
    #           combined into a single token-entity.
    #
    #         normalize: bool, set to True if you want entites returned in their
    #           normalized form (XRD = x-ray diffraction = xray diffraction)
    #
    #     Returns:
    #         List of token-tag pairs.
    #
    #     """
    #
    #     method = "POST"
    #     sub_url = "/nlp/extract_entities"
    #     payload = {
    #         "document": document,
    #         "concatenate": concatenate,
    #         "normalize": normalize
    #     }
    #     return self._make_request(sub_url, payload=payload, method=method)

    # todo: NOT SUPPORTED
    # def classify_relevance(self, docs, decision_boundary=0.5):
    #     """
    #     Determine whether or not a document relates to inorganic material science.
    #     Args:
    #         docs: list of strings; the documents to be classified
    #         decision_boundary: float; decision boundary for the classifier
    #
    #     Returns:
    #         list; classification labels for each doc (1 or 0)
    #     """
    #     method = "POST"
    #     sub_url = "/relevance"
    #     payload = {
    #         "docs": docs,
    #         "decision_boundary": decision_boundary
    #     }
    #
    #     return self._make_request(sub_url, payload=payload, method=method)
=======
    def materials_search(self, entities, text=None, elements=None, top_k=10):
        """
        Search for materials

        Args:

            entities: dict of entity lists (list of str) to filter by. Keys are
              singular snake case for each of the entity types (material,
              property, descriptor, application, synthesis_method,
              structure_phase_label, characterization_method)

            text: english text, which gets searched on via Elasticsearch.

            elements: string or list of strings; filter by elements in materials

            top_k: (int or None) if int, specifies the number of matches to
                return; if None, returns all matches.

        Returns:
            List of entries (dictionaries) with abstracts, entities, and metadata.
        """

        method = "POST"
        sub_url = "/materials/"
        query = {'query': {'entities': entities, 'text': text},
                 'limit': top_k}

        return self._make_request(sub_url, payload=query, method=method)

    def entities_search(self, entities, text=None, elements=None, top_k=10):

        method = "POST"
        sub_url = "/entities/"
        query = {'query': {'entities': entities, 'text': text},
                 'limit': top_k}

        return self._make_request(sub_url, payload=query, method=method)

    def dois_search(self, entities, text=None, elements=None, top_k=None):
        """
        Search for dois

        Args:

            entities: dict of entity lists (list of str) to filter by. Keys are
              singular snake case for each of the entity types (material,
              property, descriptor, application, synthesis_method,
              structure_phase_label, characterization_method)

            text: english text, which gets searched on via Elasticsearch.

            elements: string or list of strings; filter by elements in materials

            top_k: (int or None) if int, specifies the number of matches to
                return; if None, returns all matches.

        Returns:
            List of of dois matching criteria.

        """

        method = "POST"
        sub_url = "/entities/dois"
        query = {'query': {'entities': entities, 'text': text},
                 'limit': top_k}

        return self._make_request(sub_url, payload=query, method=method)

    def close_words(self, positive, negative=None, ignore_missing=True, top_k=10):
        """
        Given input strings or lists of positive and negative words / phrases, returns a list of most similar words /
        phrases according to cosine similarity

        Args:
            positive: a string or a list of strings used as positive contributions to the cumulative embedding
            negative: a string or a list of strings used as negative contributions to the cumulative embedding
            ignore_missing: number of top results to return (10 by default)
            top_k: a dictionary with the following keys ["close_words", "scores", "positive", "negative",
                                                                    "original_negative", "original_positive"]

        Returns:
            A list of similar words to the provided wordphrase expression.
        """

        if not isinstance(positive, list):
            positive = [positive]
        if negative and not isinstance(negative, list):
            negative = [negative]

        method = "GET"
        sub_url = '/embeddings/close_words/{}'.format(",".join(positive))
        payload = {'top_k': top_k, 'negative': ",".join(
            negative) if negative else None, 'ignore_missing': ignore_missing}

        return self._make_request(sub_url, payload=payload, method=method)

    def get_embedding(self, wordphrase, ignore_missing=True):
        """
        Returns the embedding(s) for the supplied wordphrase. If the wordphrase
        is a string, returns a single embedding vector as a list. If the
        wordphrase is a list of string, returns a matrix with each row
        corresponding to a single (potentially cumulative) embedding. If the
        words (after pre-processing) do not have embeddings and ignore_missing
        is set to True, a list of all 0s is returned

        Args:
            wordphrase: a string or a list of strings

            ignore_missing: if True, will ignore missing words,
              otherwise will guess embeddings based on string similarity

        Returns:

            a dictionary with following keys ["original_wordphrases",
              "processed_wordphrases", "embeddings"]

        """

        if isinstance(wordphrase, list):
            method = "POST"
            sub_url = '/embeddings'
            payload = {
                'wordphrases': wordphrase,
                'ignore_missing': ignore_missing
            }
        else:
            method = "GET"
            sub_url = '/embeddings/{}'.format(wordphrase)
            payload = {
                'ignore_missing': ignore_missing
            }

        return self._make_request(sub_url, payload=payload, method=method)
>>>>>>> 1e965fa3

    def get_journals(self):
        """
        Get a list of all distinct journals in the db.

        Returns:
            List of distinct journal names
        """

        method = "GET"
        sub_url = "/stats/journals"
        return self._make_request(sub_url, method=method)

    def get_journal_suggestion(self, abstract):
        """
        Gets a list of possible journals to submit a paper to based on NLP analysis
          of a provided abstract.
        Args:
            abstract (str): Text of abstract

        Returns:
            (list) tuples of journal names and relative confidence

        """
        method = "POST"
        sub_url = "/nlp/suggest_journal/"
        payload = {
            'abstract': abstract
        }
        return self._make_request(sub_url, payload=payload, method=method)

<<<<<<< HEAD
=======
    def get_ner_tags(self, document, concatenate=True, normalize=False):
        """
        Performs Named Entity Recognition on a document, labeling words that fall
          into the 7 Matscholar entity types: material, property, application,
          descriptor, structure/phase label, characterization method, and synthesis
          method.

        Args:

            document: str

            concatenate: bool, set to True if you want concurrent entities
              combined into a single token-entity.

            normalize: bool, set to True if you want entites returned in their
              normalized form (XRD = x-ray diffraction = xray diffraction)

        Returns:
            List of token-tag pairs.

        """

        method = "POST"
        sub_url = "/nlp/extract_entities/"
        payload = {
            "document": document,
            "concatenate": concatenate,
            "normalize": normalize
        }
        return self._make_request(sub_url, payload=payload, method=method)

>>>>>>> 1e965fa3
    def get_db_stats(self):
        """
         Get the statistics about the Matscholar db.

        Returns:
            dictionary of stats. e.g
              {'abstract_count': 4941666,
               'entities_count': 518026,
               'materials_count': 290952}

        """

        method = "GET"
        sub_url = "/stats/"

        return self._make_request(sub_url, method=method)


class MatScholarRestError(Exception):
    """
    Exception class for MatstractRester.
    Raised when the query has problems, e.g., bad query format.
    """
    pass<|MERGE_RESOLUTION|>--- conflicted
+++ resolved
@@ -139,7 +139,6 @@
 
         return self._make_request(sub_url, payload=query, method=method)
 
-<<<<<<< HEAD
     # todo: NOT SUPPORTED
     # def materials_search(self, entities, text=None, elements=None, top_k=10):
     #     """
@@ -330,141 +329,6 @@
     #     }
     #
     #     return self._make_request(sub_url, payload=payload, method=method)
-=======
-    def materials_search(self, entities, text=None, elements=None, top_k=10):
-        """
-        Search for materials
-
-        Args:
-
-            entities: dict of entity lists (list of str) to filter by. Keys are
-              singular snake case for each of the entity types (material,
-              property, descriptor, application, synthesis_method,
-              structure_phase_label, characterization_method)
-
-            text: english text, which gets searched on via Elasticsearch.
-
-            elements: string or list of strings; filter by elements in materials
-
-            top_k: (int or None) if int, specifies the number of matches to
-                return; if None, returns all matches.
-
-        Returns:
-            List of entries (dictionaries) with abstracts, entities, and metadata.
-        """
-
-        method = "POST"
-        sub_url = "/materials/"
-        query = {'query': {'entities': entities, 'text': text},
-                 'limit': top_k}
-
-        return self._make_request(sub_url, payload=query, method=method)
-
-    def entities_search(self, entities, text=None, elements=None, top_k=10):
-
-        method = "POST"
-        sub_url = "/entities/"
-        query = {'query': {'entities': entities, 'text': text},
-                 'limit': top_k}
-
-        return self._make_request(sub_url, payload=query, method=method)
-
-    def dois_search(self, entities, text=None, elements=None, top_k=None):
-        """
-        Search for dois
-
-        Args:
-
-            entities: dict of entity lists (list of str) to filter by. Keys are
-              singular snake case for each of the entity types (material,
-              property, descriptor, application, synthesis_method,
-              structure_phase_label, characterization_method)
-
-            text: english text, which gets searched on via Elasticsearch.
-
-            elements: string or list of strings; filter by elements in materials
-
-            top_k: (int or None) if int, specifies the number of matches to
-                return; if None, returns all matches.
-
-        Returns:
-            List of of dois matching criteria.
-
-        """
-
-        method = "POST"
-        sub_url = "/entities/dois"
-        query = {'query': {'entities': entities, 'text': text},
-                 'limit': top_k}
-
-        return self._make_request(sub_url, payload=query, method=method)
-
-    def close_words(self, positive, negative=None, ignore_missing=True, top_k=10):
-        """
-        Given input strings or lists of positive and negative words / phrases, returns a list of most similar words /
-        phrases according to cosine similarity
-
-        Args:
-            positive: a string or a list of strings used as positive contributions to the cumulative embedding
-            negative: a string or a list of strings used as negative contributions to the cumulative embedding
-            ignore_missing: number of top results to return (10 by default)
-            top_k: a dictionary with the following keys ["close_words", "scores", "positive", "negative",
-                                                                    "original_negative", "original_positive"]
-
-        Returns:
-            A list of similar words to the provided wordphrase expression.
-        """
-
-        if not isinstance(positive, list):
-            positive = [positive]
-        if negative and not isinstance(negative, list):
-            negative = [negative]
-
-        method = "GET"
-        sub_url = '/embeddings/close_words/{}'.format(",".join(positive))
-        payload = {'top_k': top_k, 'negative': ",".join(
-            negative) if negative else None, 'ignore_missing': ignore_missing}
-
-        return self._make_request(sub_url, payload=payload, method=method)
-
-    def get_embedding(self, wordphrase, ignore_missing=True):
-        """
-        Returns the embedding(s) for the supplied wordphrase. If the wordphrase
-        is a string, returns a single embedding vector as a list. If the
-        wordphrase is a list of string, returns a matrix with each row
-        corresponding to a single (potentially cumulative) embedding. If the
-        words (after pre-processing) do not have embeddings and ignore_missing
-        is set to True, a list of all 0s is returned
-
-        Args:
-            wordphrase: a string or a list of strings
-
-            ignore_missing: if True, will ignore missing words,
-              otherwise will guess embeddings based on string similarity
-
-        Returns:
-
-            a dictionary with following keys ["original_wordphrases",
-              "processed_wordphrases", "embeddings"]
-
-        """
-
-        if isinstance(wordphrase, list):
-            method = "POST"
-            sub_url = '/embeddings'
-            payload = {
-                'wordphrases': wordphrase,
-                'ignore_missing': ignore_missing
-            }
-        else:
-            method = "GET"
-            sub_url = '/embeddings/{}'.format(wordphrase)
-            payload = {
-                'ignore_missing': ignore_missing
-            }
-
-        return self._make_request(sub_url, payload=payload, method=method)
->>>>>>> 1e965fa3
 
     def get_journals(self):
         """
@@ -496,40 +360,6 @@
         }
         return self._make_request(sub_url, payload=payload, method=method)
 
-<<<<<<< HEAD
-=======
-    def get_ner_tags(self, document, concatenate=True, normalize=False):
-        """
-        Performs Named Entity Recognition on a document, labeling words that fall
-          into the 7 Matscholar entity types: material, property, application,
-          descriptor, structure/phase label, characterization method, and synthesis
-          method.
-
-        Args:
-
-            document: str
-
-            concatenate: bool, set to True if you want concurrent entities
-              combined into a single token-entity.
-
-            normalize: bool, set to True if you want entites returned in their
-              normalized form (XRD = x-ray diffraction = xray diffraction)
-
-        Returns:
-            List of token-tag pairs.
-
-        """
-
-        method = "POST"
-        sub_url = "/nlp/extract_entities/"
-        payload = {
-            "document": document,
-            "concatenate": concatenate,
-            "normalize": normalize
-        }
-        return self._make_request(sub_url, payload=payload, method=method)
-
->>>>>>> 1e965fa3
     def get_db_stats(self):
         """
          Get the statistics about the Matscholar db.
