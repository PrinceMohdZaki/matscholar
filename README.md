<<<<<<< HEAD
<img src="docs/matscholar_logo.png" alt="matscholar logo" width="300px">
=======
# matscholar
>>>>>>> a218838a

MatScholar (Materials Scholar) is a Python library for materials-focused natural language processing (NLP). It is maintained by a team of researchers at UC Berkeley and Lawrence Berkeley National Laboratory as part of a project funded by the Toyota Research Institute.

This library provides a Python interface for interacting with the Materials Scholar API, performing basic NLP tasks on scientific text, and example notebooks on using these tools for materials discovery and design.


## Setup

We *highly* recommend using a [conda environment](https://conda.io/docs/user-guide/tasks/manage-environments.html) when working with materials scholar tools.

1. Clone or download this repo
2. Navigate to the root directory (matscholar)
3. `pip install -r requirements.txt`
4. `pip install .` [or](https://stackoverflow.com/questions/15724093/difference-between-python-setup-py-install-and-pip-install) `python setup.py install`


## Configuring Your API Key
The Materials Scholar API can only be accessed by providing an API key in `x-api-key` request header field. 
To receive an API key to access the Materials Scholar API, please contact John Dagdelen at jdagdelen@lbl.gov.

Once you have an API key, you can add it as an environment variable `MATSCHOLAR_API_KEY` for ease of use. 

## Contributors
@jdagdelen, @vtshitoyan, @lweston

<|MERGE_RESOLUTION|>--- conflicted
+++ resolved
@@ -1,8 +1,4 @@
-<<<<<<< HEAD
 <img src="docs/matscholar_logo.png" alt="matscholar logo" width="300px">
-=======
-# matscholar
->>>>>>> a218838a
 
 MatScholar (Materials Scholar) is a Python library for materials-focused natural language processing (NLP). It is maintained by a team of researchers at UC Berkeley and Lawrence Berkeley National Laboratory as part of a project funded by the Toyota Research Institute.
 
